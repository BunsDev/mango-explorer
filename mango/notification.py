# # ⚠ Warning
#
# THE SOFTWARE IS PROVIDED "AS IS", WITHOUT WARRANTY OF ANY KIND, EXPRESS OR IMPLIED, INCLUDING BUT NOT
# LIMITED TO THE WARRANTIES OF MERCHANTABILITY, FITNESS FOR A PARTICULAR PURPOSE AND NONINFRINGEMENT. IN
# NO EVENT SHALL THE AUTHORS OR COPYRIGHT HOLDERS BE LIABLE FOR ANY CLAIM, DAMAGES OR OTHER LIABILITY,
# WHETHER IN AN ACTION OF CONTRACT, TORT OR OTHERWISE, ARISING FROM, OUT OF OR IN CONNECTION WITH THE
# SOFTWARE OR THE USE OR OTHER DEALINGS IN THE SOFTWARE.
#
# [🥭 Mango Markets](https://mango.markets/) support is available at:
#   [Docs](https://docs.mango.markets/)
#   [Discord](https://discord.gg/67jySBhxrg)
#   [Twitter](https://twitter.com/mangomarkets)
#   [Github](https://github.com/blockworks-foundation)
#   [Email](mailto:hello@blockworks.foundation)


import abc
import csv
import logging
import os.path
import requests
import typing

from urllib.parse import unquote

from .liquidationevent import LiquidationEvent


# # 🥭 Notification
#
# This file contains code to send arbitrary notifications.
#

# # 🥭 NotificationTarget class
#
# This base class is the root of the different notification mechanisms.
#
# Derived classes should override `send_notification()` to implement their own sending logic.
#
# Derived classes should not override `send()` since that is the interface outside classes call and it's used to ensure `NotificationTarget`s don't throw an exception when sending.
#
class NotificationTarget(metaclass=abc.ABCMeta):
    def __init__(self):
        self.logger: logging.Logger = logging.getLogger(self.__class__.__name__)

    def send(self, item: typing.Any) -> None:
        try:
            self.send_notification(item)
        except Exception as exception:
            self.logger.error(f"Error sending {item} - {self} - {exception}")

    @abc.abstractmethod
    def send_notification(self, item: typing.Any) -> None:
        raise NotImplementedError("NotificationTarget.send() is not implemented on the base type.")

    def __repr__(self) -> str:
        return f"{self}"


# # 🥭 TelegramNotificationTarget class
#
# The `TelegramNotificationTarget` sends messages to Telegram.
#
# The format for the telegram notification is:
# 1. The word 'telegram'
# 2. A colon ':'
# 3. The chat ID
# 4. An '@' symbol
# 5. The bot token
#
# For example:
# ```
# telegram:<CHAT-ID>@<BOT-TOKEN>
# ```
#
# The [Telegram instructions to create a bot](https://core.telegram.org/bots#creating-a-new-bot)
# show you how to create the bot token.
class TelegramNotificationTarget(NotificationTarget):
    def __init__(self, address):
        super().__init__()
        chat_id, bot_id = address.split("@", 1)
        self.chat_id = chat_id
        self.bot_id = bot_id

    def send_notification(self, item: typing.Any) -> None:
        payload = {"disable_notification": True, "chat_id": self.chat_id, "text": str(item)}
        url = f"https://api.telegram.org/bot{self.bot_id}/sendMessage"
        headers = {"Content-Type": "application/json"}
        requests.post(url, json=payload, headers=headers)

    def __str__(self) -> str:
        return f"Telegram chat ID: {self.chat_id}"


# # 🥭 DiscordNotificationTarget class
#
# The `DiscordNotificationTarget` sends messages to Discord.
#
class DiscordNotificationTarget(NotificationTarget):
    def __init__(self, address):
        super().__init__()
        self.address = address

    def send_notification(self, item: typing.Any) -> None:
        payload = {
            "content": str(item)
        }
        url = self.address
        headers = {"Content-Type": "application/json"}
        requests.post(url, json=payload, headers=headers)

    def __str__(self) -> str:
        return "Discord webhook"


# # 🥭 MailjetNotificationTarget class
#
# The `MailjetNotificationTarget` sends an email through [Mailjet](https://mailjet.com).
#
# In order to pass everything in to the notifier as a single string (needed to stop
# command-line parameters form getting messy), `MailjetNotificationTarget` requires a
# compound string, separated by colons.
# ```
# mailjet:<MAILJET-API-KEY>:<MAILJET-API-SECRET>:FROM-NAME:FROM-ADDRESS:TO-NAME:TO-ADDRESS
#
# ```
# Individual components are URL-encoded (so, for example, spaces are replaces with %20,
# colons are replaced with %3A).
#
# * `<MAILJET-API-KEY>` and `<MAILJET-API-SECRET>` are from your [Mailjet](https://mailjet.com) account.
# * `FROM-NAME` and `TO-NAME` are just text fields that are used as descriptors in the email messages.
# * `FROM-ADDRESS` is the address the email appears to come from. This must be validated with [Mailjet](https://mailjet.com).
# * `TO-ADDRESS` is the destination address - the email account to which the email is being sent.
#
# Mailjet provides a client library, but really we don't need or want more dependencies. This`
# code just replicates the `curl` way of doing things:
# ```
# curl -s \
# 	-X POST \
# 	--user "$MJ_APIKEY_PUBLIC:$MJ_APIKEY_PRIVATE" \
# 	https://api.mailjet.com/v3.1/send \
# 	-H 'Content-Type: application/json' \
# 	-d '{
#       "SandboxMode":"true",
#       "Messages":[
#         {
#           "From":[
#             {
#               "Email":"pilot@mailjet.com",
#               "Name":"Your Mailjet Pilot"
#             }
#           ],
#           "HTMLPart":"<h3>Dear passenger, welcome to Mailjet!</h3><br />May the delivery force be with you!",
#           "Subject":"Your email flight plan!",
#           "TextPart":"Dear passenger, welcome to Mailjet! May the delivery force be with you!",
#           "To":[
#             {
#               "Email":"passenger@mailjet.com",
#               "Name":"Passenger 1"
#             }
#           ]
#         }
#       ]
# 	}'
# ```
class MailjetNotificationTarget(NotificationTarget):
    def __init__(self, encoded_parameters):
        super().__init__()
        self.address = "https://api.mailjet.com/v3.1/send"
        api_key, api_secret, subject, from_name, from_address, to_name, to_address = encoded_parameters.split(":")
        self.api_key: str = unquote(api_key)
        self.api_secret: str = unquote(api_secret)
        self.subject: str = unquote(subject)
        self.from_name: str = unquote(from_name)
        self.from_address: str = unquote(from_address)
        self.to_name: str = unquote(to_name)
        self.to_address: str = unquote(to_address)

    def send_notification(self, item: typing.Any) -> None:
        payload = {
            "Messages": [
                {
                    "From": {
                        "Email": self.from_address,
                        "Name": self.from_name
                    },
                    "Subject": self.subject,
                    "TextPart": str(item),
                    "To": [
                        {
                            "Email": self.to_address,
                            "Name": self.to_name
                        }
                    ]
                }
            ]
        }

        url = self.address
        headers = {"Content-Type": "application/json"}
        requests.post(url, json=payload, headers=headers, auth=(self.api_key, self.api_secret))

    def __str__(self) -> str:
        return f"Mailjet notifications to '{self.to_name}' '{self.to_address}' with subject '{self.subject}'"


# # 🥭 CsvFileNotificationTarget class
#
# Outputs a liquidation event to CSV. Nothing is written if the item is not a
# `LiquidationEvent`.
#
# Headers for the CSV file should be:
# ```
# "Timestamp","Liquidator Name","Group","Succeeded","Signature","Wallet","Margin Account","Token Changes"
# ```
# Token changes are listed as pairs of value plus symbol, so each token change adds two
# columns to the output. Token changes may arrive in different orders, so ordering of token
# changes is not guaranteed to be consistent from transaction to transaction.
#
class CsvFileNotificationTarget(NotificationTarget):
    def __init__(self, filename):
        super().__init__()
        self.filename = filename

    def send_notification(self, item: typing.Any) -> None:
        if isinstance(item, LiquidationEvent):
            event: LiquidationEvent = item
            if not os.path.isfile(self.filename) or os.path.getsize(self.filename) == 0:
                with open(self.filename, "w") as empty_file:
                    empty_file.write(
                        '"Timestamp","Liquidator Name","Group","Succeeded","Signature","Wallet","Margin Account","Token Changes"\n')

            with open(self.filename, "a") as csvfile:
                result = "Succeeded" if event.succeeded else "Failed"
                row_data = [event.timestamp, event.liquidator_name, event.group_name, result,
<<<<<<< HEAD
                            " ".join(event.signatures), event.wallet_address, event.margin_account_address]
=======
                            event.signature, event.wallet_address, event.account_address]
>>>>>>> 2206482a
                for change in event.changes:
                    row_data += [f"{change.value:.8f}", change.token.name]
                file_writer = csv.writer(csvfile, quoting=csv.QUOTE_MINIMAL)
                file_writer.writerow(row_data)

    def __str__(self) -> str:
        return f"CSV notifications to file {self.filename}"


# # 🥭 FilteringNotificationTarget class
#
# This class takes a `NotificationTarget` and a filter function, and only calls the
# `NotificationTarget` if the filter function returns `True` for the notification item.
#
class FilteringNotificationTarget(NotificationTarget):
    def __init__(self, inner_notifier: NotificationTarget, filter_func: typing.Callable[[typing.Any], bool]):
        super().__init__()
        self.inner_notifier: NotificationTarget = inner_notifier
        self.filter_func = filter_func

    def send_notification(self, item: typing.Any) -> None:
        if self.filter_func(item):
            self.inner_notifier.send_notification(item)

    def __str__(self) -> str:
        return f"Filtering notification target for '{self.inner_notifier}'"


# # 🥭 NotificationHandler class
#
# A bridge between the worlds of notifications and logging. This allows any
# `NotificationTarget` to be plugged in to the `logging` subsystem to receive log messages
# and notify however it chooses.
#
class NotificationHandler(logging.StreamHandler):
    def __init__(self, target: NotificationTarget):
        logging.StreamHandler.__init__(self)
        self.target = target

    def emit(self, record):
        # Don't send error logging from solanaweb3
        if record.name == "solanaweb3.rpc.httprpc.HTTPClient":
            return
        message = self.format(record)
        self.target.send_notification(message)


# # 🥭 parse_subscription_target() function
#
# `parse_subscription_target()` takes a parameter as a string and returns a notification
# target.
#
# This is most likely used when parsing command-line arguments - this function can be used
# in the `type` parameter of an `add_argument()` call.
#
def parse_subscription_target(target):
    protocol, destination = target.split(":", 1)

    if protocol == "telegram":
        return TelegramNotificationTarget(destination)
    elif protocol == "discord":
        return DiscordNotificationTarget(destination)
    elif protocol == "mailjet":
        return MailjetNotificationTarget(destination)
    elif protocol == "csvfile":
        return CsvFileNotificationTarget(destination)
    else:
        raise Exception(f"Unknown protocol: {protocol}")<|MERGE_RESOLUTION|>--- conflicted
+++ resolved
@@ -233,11 +233,7 @@
             with open(self.filename, "a") as csvfile:
                 result = "Succeeded" if event.succeeded else "Failed"
                 row_data = [event.timestamp, event.liquidator_name, event.group_name, result,
-<<<<<<< HEAD
-                            " ".join(event.signatures), event.wallet_address, event.margin_account_address]
-=======
-                            event.signature, event.wallet_address, event.account_address]
->>>>>>> 2206482a
+                            event.signatures, event.wallet_address, event.account_address]
                 for change in event.changes:
                     row_data += [f"{change.value:.8f}", change.token.name]
                 file_writer = csv.writer(csvfile, quoting=csv.QUOTE_MINIMAL)
