#!/usr/bin/env pyston3

import argparse
import itertools
import logging
import os
import os.path
import rx.operators as ops
import rx
import sys
import traceback
import typing

from solana.publickey import PublicKey

sys.path.insert(0, os.path.abspath(
    os.path.join(os.path.dirname(__file__), "..")))
import mango  # nopep8

# We explicitly want argument parsing to be outside the main try-except block because some arguments
# (like --help) will cause an exit, which our except: block traps.
parser = argparse.ArgumentParser(
    description="Run the Transaction Scout to display information about a specific transaction.")
<<<<<<< HEAD
mango.Context.add_command_line_parameters(parser)
parser.add_argument("--since-state-filename", type=str, default="report.state",
                    help="The name of the state file containing the signature of the last transaction looked up")
parser.add_argument("--instruction-type", type=lambda ins: mango.InstructionType[ins],
=======
mango.ContextBuilder.add_command_line_parameters(parser)
parser.add_argument("--since-state-filename", type=str, default="report.state",
                    help="The name of the state file containing the signature of the last transaction looked up")
parser.add_argument("--instruction-type", type=lambda ins: mango.InstructionType[ins], required=True,
>>>>>>> 2206482a
                    choices=list(mango.InstructionType),
                    help="The signature of the transaction to look up")
parser.add_argument("--sender", type=PublicKey,
                    help="Only transactions sent by this PublicKey will be returned")
parser.add_argument("--notify-transactions", type=mango.parse_subscription_target, action="append", default=[],
                    help="The notification target for transaction information")
parser.add_argument("--notify-successful-transactions", type=mango.parse_subscription_target,
                    action="append", default=[], help="The notification target for successful transactions")
parser.add_argument("--notify-failed-transactions", type=mango.parse_subscription_target,
                    action="append", default=[], help="The notification target for failed transactions")
parser.add_argument("--notify-errors", type=mango.parse_subscription_target, action="append", default=[],
                    help="The notification target for errors")
parser.add_argument("--summarise", action="store_true", default=False,
                    help="create a short summary rather than the full TransactionScout details")
args = parser.parse_args()

logging.getLogger().setLevel(args.log_level)
for notify in args.notify_errors:
    handler = mango.NotificationHandler(notify)
    handler.setLevel(logging.ERROR)
    logging.getLogger().addHandler(handler)

logging.warning(mango.WARNING_DISCLAIMER_TEXT)


def summariser(context: mango.Context) -> typing.Callable[[mango.TransactionScout], str]:
    def summarise(transaction_scout: mango.TransactionScout) -> str:
        instruction_details: typing.List[str] = []
        instruction_targets: typing.List[str] = []
        for ins in transaction_scout.instructions:
            params = ins.describe_parameters()
            if params == "":
                instruction_details += [f"[{ins.instruction_type.name}]"]
            else:
                instruction_details += [f"[{ins.instruction_type.name}: {params}]"]
<<<<<<< HEAD
            target = ins.describe_target()
=======
            target = ins.target_account
>>>>>>> 2206482a
            if target is not None:
                instruction_targets += [str(target)]

        instructions = ", ".join(instruction_details)
        targets = ", ".join(instruction_targets) or "None"
        changes = mango.OwnedTokenValue.changes(
            transaction_scout.pre_token_balances, transaction_scout.post_token_balances)

        in_tokens = []
        for ins in transaction_scout.instructions:
            if ins.token_in_account is not None:
                in_tokens += [mango.OwnedTokenValue.find_by_owner(changes, ins.token_in_account)]

        out_tokens = []
        for ins in transaction_scout.instructions:
            if ins.token_out_account is not None:
                out_tokens += [mango.OwnedTokenValue.find_by_owner(changes, ins.token_out_account)]

        changed_tokens = in_tokens + out_tokens
        changed_tokens_text = ", ".join(
            [f"{tok.token_value.value:,.8f} {tok.token_value.token.name}" for tok in changed_tokens]) or "None"

        success_marker = "✅" if transaction_scout.succeeded else "❌"
        return f"« 🥭 {transaction_scout.timestamp} {success_marker} {transaction_scout.group_name} {instructions}\n    From: {transaction_scout.sender}\n    Target(s): {targets}\n    Token Changes: {changed_tokens_text}\n    {transaction_scout.signatures} »"
    return summarise


try:
    since_signature: str = ""
    if os.path.isfile(args.since_state_filename):
        with open(args.since_state_filename, "r") as state_file:
            since_signature = state_file.read()

    instruction_type = args.instruction_type
    sender = args.sender

    context = mango.ContextBuilder.from_command_line_parameters(args)

    logging.info(f"Context: {context}")
    logging.info(f"Since signature: {since_signature}")
    logging.info(f"Filter to instruction type: {instruction_type}")

    first_item_capturer = mango.CaptureFirstItem()
    signatures = mango.fetch_all_recent_transaction_signatures(context)
    oldest_first = reversed(list(itertools.takewhile(lambda sig: sig != since_signature, signatures)))
    pipeline = rx.from_(oldest_first).pipe(
        ops.map(first_item_capturer.capture_if_first),
        #  ops.map(debug_print_item("Signature:")),
        ops.map(lambda sig: mango.TransactionScout.load_if_available(context, sig)),
        ops.filter(lambda item: item is not None),
    )

    if sender is not None:
        pipeline = pipeline.pipe(
            ops.filter(lambda item: item.sender == sender)
        )

    if instruction_type is not None:
        pipeline = pipeline.pipe(
            ops.filter(lambda item: item.has_any_instruction_of_type(
                instruction_type))
        )

    if args.summarise:
        pipeline = pipeline.pipe(
            ops.map(summariser(context))
        )

    fan_out = rx.subject.Subject()
    fan_out.subscribe(mango.PrintingObserverSubscriber(False))

    for notify in args.notify_transactions:
        fan_out.subscribe(on_next=notify.send)
    for notification_target in args.notify_successful_transactions:
        filtering = mango.FilteringNotificationTarget(
            notification_target, lambda item: isinstance(item, mango.TransactionScout) and item.succeeded)
        fan_out.subscribe(on_next=filtering.send)
    for notification_target in args.notify_failed_transactions:
        filtering = mango.FilteringNotificationTarget(notification_target, lambda item: isinstance(
            item, mango.TransactionScout) and not item.succeeded)
        fan_out.subscribe(on_next=filtering.send)

    pipeline.subscribe(fan_out)

    if len(signatures) > 0:
        with open(args.since_state_filename, "w") as state_file:
            state_file.write(signatures[0])
except Exception as exception:
    logging.critical(
        f"report-transactions stopped because of exception: {exception} - {traceback.format_exc()}")
except:
    logging.critical(
        f"report-transactions stopped because of uncatchable error: {traceback.format_exc()}")<|MERGE_RESOLUTION|>--- conflicted
+++ resolved
@@ -21,17 +21,10 @@
 # (like --help) will cause an exit, which our except: block traps.
 parser = argparse.ArgumentParser(
     description="Run the Transaction Scout to display information about a specific transaction.")
-<<<<<<< HEAD
-mango.Context.add_command_line_parameters(parser)
-parser.add_argument("--since-state-filename", type=str, default="report.state",
-                    help="The name of the state file containing the signature of the last transaction looked up")
-parser.add_argument("--instruction-type", type=lambda ins: mango.InstructionType[ins],
-=======
 mango.ContextBuilder.add_command_line_parameters(parser)
 parser.add_argument("--since-state-filename", type=str, default="report.state",
                     help="The name of the state file containing the signature of the last transaction looked up")
 parser.add_argument("--instruction-type", type=lambda ins: mango.InstructionType[ins], required=True,
->>>>>>> 2206482a
                     choices=list(mango.InstructionType),
                     help="The signature of the transaction to look up")
 parser.add_argument("--sender", type=PublicKey,
@@ -67,11 +60,7 @@
                 instruction_details += [f"[{ins.instruction_type.name}]"]
             else:
                 instruction_details += [f"[{ins.instruction_type.name}: {params}]"]
-<<<<<<< HEAD
-            target = ins.describe_target()
-=======
             target = ins.target_account
->>>>>>> 2206482a
             if target is not None:
                 instruction_targets += [str(target)]
 
