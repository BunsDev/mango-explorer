--- conflicted
+++ resolved
@@ -47,17 +47,8 @@
     else:
         trade_executor = mango.ImmediateTradeExecutor(context, wallet, None, adjustment_factor)
 
-<<<<<<< HEAD
-    transaction_ids = trade_executor.buy(symbol, args.quantity)
-    if args.wait:
-        logging.info(f"Waiting on {transaction_ids}")
-        context.client.wait_for_confirmation(transaction_ids)
-
-    logging.info("Buy completed.")
-=======
     order = trade_executor.buy(symbol, args.quantity)
     logging.info(f"Buy completed for {order}")
->>>>>>> 2206482a
 except Exception as exception:
     logging.critical(f"Buy stopped because of exception: {exception} - {traceback.format_exc()}")
 except:
