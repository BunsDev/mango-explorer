#!/usr/bin/env python3

import argparse
import os
import os.path
import sys

from solana.publickey import PublicKey

sys.path.insert(0, os.path.abspath(os.path.join(os.path.dirname(__file__), "..")))
import mango  # nopep8

parser = argparse.ArgumentParser(
    description="Shows all orders on the given market owned by the current wallet."
)
mango.ContextBuilder.add_command_line_parameters(parser)
mango.Wallet.add_command_line_parameters(parser)
parser.add_argument(
    "--market", type=str, required=True, help="market symbol to buy (e.g. ETH/USDC)"
)
parser.add_argument(
    "--account-address",
    type=PublicKey,
    help="address of the specific account to use, if more than one available",
)
parser.add_argument(
    "--dry-run",
    action="store_true",
    default=False,
    help="runs as read-only and does not perform any transactions",
)
parser.add_argument(
    "--include-expired",
    action="store_true",
    default=False,
    help="show all owned transactions, even those that have expired",
)
args: argparse.Namespace = mango.parse_args(parser)

with mango.ContextBuilder.from_command_line_parameters(args) as context:
    wallet = mango.Wallet.from_command_line_parameters_or_raise(args)
    group = mango.Group.load(context, context.group_address)
    account = mango.Account.load_for_owner_by_address(
        context, wallet.address, group, args.account_address
    )

    market = context.market_lookup.find_by_symbol(args.market)
    if market is None:
        raise Exception(f"Could not find market {args.market}")

<<<<<<< HEAD
    market_operations = mango.create_market_operations(
        context, wallet, account, market, args.dry_run
    )
    orders = market_operations.load_my_orders()
    mango.output(f"{len(orders)} order(s) to show.")
    for order in orders:
        mango.output(order)
=======
market_operations = mango.create_market_operations(
    context, wallet, account, market, args.dry_run
)
orders = market_operations.load_my_orders(include_expired=args.include_expired)
mango.output(f"{len(orders)} order(s) to show.")
for order in orders:
    mango.output(order)
>>>>>>> 906b419f
<|MERGE_RESOLUTION|>--- conflicted
+++ resolved
@@ -48,20 +48,10 @@
     if market is None:
         raise Exception(f"Could not find market {args.market}")
 
-<<<<<<< HEAD
     market_operations = mango.create_market_operations(
         context, wallet, account, market, args.dry_run
     )
-    orders = market_operations.load_my_orders()
+    orders = market_operations.load_my_orders(include_expired=args.include_expired)
     mango.output(f"{len(orders)} order(s) to show.")
     for order in orders:
-        mango.output(order)
-=======
-market_operations = mango.create_market_operations(
-    context, wallet, account, market, args.dry_run
-)
-orders = market_operations.load_my_orders(include_expired=args.include_expired)
-mango.output(f"{len(orders)} order(s) to show.")
-for order in orders:
-    mango.output(order)
->>>>>>> 906b419f
+        mango.output(order)